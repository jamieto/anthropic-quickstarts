--- conflicted
+++ resolved
@@ -190,15 +190,12 @@
     api_key: str,
     only_n_most_recent_images: int | None = None,
     max_tokens: int = 4096,
-<<<<<<< HEAD
     conversation_store: Optional[ConversationStore] = None,
     current_conversation_id: Optional[int] = None,
     conversation_type: str = "continuous",
-=======
     tool_version: ToolVersion,
     thinking_budget: int | None = None,
     token_efficient_tools_beta: bool = False,
->>>>>>> ed2f3584
 ):
     """
     Agentic sampling loop for the assistant/tool interaction of computer use.
