--- conflicted
+++ resolved
@@ -162,14 +162,9 @@
 </style>
 """
 
-<<<<<<< HEAD
-# WARNING_TEXT = "⚠️ Security Alert: Never provide access to sensitive accounts or data, as malicious web content can hijack Claude's behavior"
-WARNING_TEXT = "⚠️ Security Alert: Never provide access to sensitive accounts or data"
-=======
 WARNING_TEXT = "⚠️ Security Alert: Never provide access to sensitive accounts or data, as malicious web content can hijack Claude's behavior"
 INTERRUPT_TEXT = "(user stopped or interrupted and wrote the following)"
 INTERRUPT_TOOL_ERROR = "human stopped or interrupted tool execution"
->>>>>>> ed2f3584
 
 
 class Sender(StrEnum):
